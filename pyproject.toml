--- conflicted
+++ resolved
@@ -14,13 +14,10 @@
 jupyterlab = "^4.4.2"
 scikit-learn = "^1.6.1"
 pillow = "^11.2.1"
-<<<<<<< HEAD
 albumentations = "^2.0.7"
-=======
 opencv-python = "^4.11.0.86"
 torchvision = "^0.22.0"
 matplotlib = "^3.10.3"
->>>>>>> 6476c6f5
 
 [tool.poetry.group.dev.dependencies]
 pre-commit = "^4.1.0"
