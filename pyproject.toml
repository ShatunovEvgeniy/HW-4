--- conflicted
+++ resolved
@@ -18,11 +18,7 @@
 opencv-python = "^4.11.0.86"
 torchvision = "^0.22.0"
 matplotlib = "^3.10.3"
-<<<<<<< HEAD
-seaborn = "^0.13.2"
-=======
 tensorboard = "^2.19.0"
->>>>>>> ae6cd48f
 
 [tool.poetry.group.dev.dependencies]
 pre-commit = "^4.1.0"
@@ -56,7 +52,6 @@
     "**/tests/*.py",
     "**/sandbox.py",
     "**/logger.py",
-    "**/inference.py",
 ]
 
 [tool.coverage.report]
